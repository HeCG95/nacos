--- conflicted
+++ resolved
@@ -50,11 +50,11 @@
         </dependency>
         <dependency>
             <groupId>${project.groupId}</groupId>
-<<<<<<< HEAD
+            <artifactId>nacos-prometheus</artifactId>
+        </dependency>
+        <dependency>
+            <groupId>${project.groupId}</groupId>
             <artifactId>nacos-k8s-sync</artifactId>
-=======
-            <artifactId>nacos-prometheus</artifactId>
->>>>>>> 1f5dbf0e
         </dependency>
         
         <!-- log -->
