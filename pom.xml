--- conflicted
+++ resolved
@@ -303,11 +303,7 @@
                     <encoding>UTF-8</encoding>
                     <consoleOutput>true</consoleOutput>
                     <failsOnError>true</failsOnError>
-<<<<<<< HEAD
-                    <excludes>**/istio/model/**,**/nacos/test/**,**/api/grpc/auto/**</excludes>
-=======
-                    <excludes>**/istio/model/**,**/consistency/entity/**,**/nacos/test/**</excludes>
->>>>>>> 44641d94
+                    <excludes>**/istio/model/**,**/nacos/test/**,**/api/grpc/auto/**,**/consistency/entity/**</excludes>
                 </configuration>
                 <executions>
                     <execution>
@@ -774,8 +770,7 @@
                 <artifactId>commons-cli</artifactId>
                 <version>${commons-cli.version}</version>
             </dependency>
-    
-    
+
             <!-- Logging libs -->
             <dependency>
                 <groupId>org.slf4j</groupId>
