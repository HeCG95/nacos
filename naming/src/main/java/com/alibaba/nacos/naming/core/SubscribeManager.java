--- conflicted
+++ resolved
@@ -16,25 +16,9 @@
 
 package com.alibaba.nacos.naming.core;
 
-<<<<<<< HEAD
 import com.alibaba.nacos.naming.pojo.Subscriber;
 import com.alibaba.nacos.naming.push.NamingSubscriberServiceAggregationImpl;
 import com.alibaba.nacos.naming.push.NamingSubscriberServiceLocalImpl;
-=======
-import com.alibaba.nacos.api.naming.CommonParams;
-import com.alibaba.nacos.common.model.RestResult;
-import com.alibaba.nacos.common.utils.JacksonUtils;
-import com.alibaba.nacos.core.cluster.Member;
-import com.alibaba.nacos.core.cluster.ServerMemberManager;
-import com.alibaba.nacos.naming.misc.HttpClient;
-import com.alibaba.nacos.naming.misc.Loggers;
-import com.alibaba.nacos.naming.misc.NetUtils;
-import com.alibaba.nacos.naming.misc.UtilsAndCommons;
-import com.alibaba.nacos.naming.pojo.Subscriber;
-import com.alibaba.nacos.naming.pojo.Subscribers;
-import com.alibaba.nacos.naming.push.PushService;
-import com.alibaba.nacos.sys.env.EnvUtil;
->>>>>>> 5fa05aef
 import org.apache.commons.collections.CollectionUtils;
 import org.springframework.beans.factory.annotation.Autowired;
 import org.springframework.stereotype.Service;
@@ -75,52 +59,11 @@
      * @param pageSize 页大小
      * @return list of subscriber
      */
-<<<<<<< HEAD
     public List<Subscriber> getSubscribers(String serviceName, String namespaceId, boolean aggregation) {
         if (aggregation) {
             Collection<Subscriber> result = aggregationService.getFuzzySubscribers(namespaceId, serviceName);
             return CollectionUtils.isNotEmpty(result) ? result.stream().filter(distinctByKey(Subscriber::toString))
                     .collect(Collectors.toList()) : Collections.EMPTY_LIST;
-=======
-    public List<Subscriber> getSubscribers(String serviceName, String namespaceId, boolean aggregation,
-            int pageNo, int pageSize) throws InterruptedException {
-        if (aggregation) {
-            // size = 1 means only myself in the list, we need at least one another server alive:
-            if (memberManager.getServerList().size() <= 1) {
-                return getSubscribersFuzzy(serviceName, namespaceId);
-            }
-            
-            List<Subscriber> subscriberList = new ArrayList<Subscriber>();
-            // try sync data from remote server:
-            for (Member server : memberManager.allMembers()) {
-                
-                Map<String, String> paramValues = new HashMap<>(128);
-                paramValues.put(CommonParams.SERVICE_NAME, serviceName);
-                paramValues.put(CommonParams.NAMESPACE_ID, namespaceId);
-                paramValues.put("aggregation", String.valueOf(Boolean.FALSE));
-                paramValues.put("pageNo", String.valueOf(pageNo));
-                paramValues.put("pageSize", String.valueOf(pageSize));
-                if (NetUtils.localServer().equals(server.getAddress())) {
-                    subscriberList.addAll(getSubscribersFuzzy(serviceName, namespaceId));
-                    continue;
-                }
-                
-                RestResult<String> result = HttpClient.httpGet(
-                        "http://" + server.getAddress() + EnvUtil.getContextPath()
-                                + UtilsAndCommons.NACOS_NAMING_CONTEXT + SUBSCRIBER_ON_SYNC_URL, new ArrayList<>(),
-                        paramValues);
-                
-                if (result.ok()) {
-                    Subscribers subscribers = JacksonUtils.toObj(result.getData(), Subscribers.class);
-                    subscriberList.addAll(subscribers.getSubscribers());
-                } else {
-                    Loggers.SRV_LOG.warn("[SubscriberManager] get subscriber from other member error, server:{}, resultCode:{}, resultMsg:{}",
-                            server.getAddress(), result.getCode(), result.getMessage());
-                }
-            }
-            return CollectionUtils.isNotEmpty(subscriberList) ? subscriberList.stream()
-                    .filter(distinctByKey(Subscriber::toString)).collect(Collectors.toList()) : Collections.EMPTY_LIST;
->>>>>>> 5fa05aef
         } else {
             return new LinkedList<>(localService.getFuzzySubscribers(namespaceId, serviceName));
         }
