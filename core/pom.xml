--- conflicted
+++ resolved
@@ -58,7 +58,6 @@
             <groupId>${project.groupId}</groupId>
             <artifactId>nacos-consistency</artifactId>
         </dependency>
-<<<<<<< HEAD
     
         <dependency>
             <groupId>io.rsocket</groupId>
@@ -68,14 +67,12 @@
             <groupId>io.rsocket</groupId>
             <artifactId>rsocket-transport-netty</artifactId>
         </dependency>
-    
-    
-=======
+        
         <dependency>
             <groupId>${project.groupId}</groupId>
             <artifactId>nacos-auth</artifactId>
         </dependency>
->>>>>>> 37bb9097
+        
         <dependency>
             <groupId>org.springframework.boot</groupId>
             <artifactId>spring-boot-starter</artifactId>
